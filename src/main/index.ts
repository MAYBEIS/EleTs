--- conflicted
+++ resolved
@@ -26,6 +26,24 @@
 import electronLog from 'electron-log'
 // 导入 Node.js 路径处理模块
 import { join } from 'path'
+
+// 导入通信框架
+import { setupIpc } from './ipc'
+import { ServiceManager } from './service/ServiceManager'
+import { SystemMonitorService } from './service/SystemMonitorService'
+import { HardwareInfoService } from './service/HardwareInfoService'
+import { NetworkService } from './service/NetworkService'
+
+// import './handler/DownloadHandler'
+// import './ipc/handlers/global-hanlder'
+// import './ipc/handler/test_handler'
+// import './TDO/TDOhandler'
+// import "./TDO/MainHandler"
+
+
+// 使用 electronLog 捕获控制台的所有内容
+electronLog.transports.console.level = 'debug' // 设置控制台输出的日志级别, debug 为最低级别
+electronLog.transports.file.level = 'debug' // 设置文件输出的日志级别, debug 为最低级别
 // 导入 https-proxy-agent
 import { HttpsProxyAgent } from 'https-proxy-agent'
 
@@ -55,24 +73,8 @@
   electronLog.transports.console.useStyles = true
 }
 
-<<<<<<< HEAD
 // 设置文件传输编码为 UTF-8
 electronLog.transports.file.format = '[{level}] {y}-{m}-{d} {h}:{i}:{s}.{ms} > {text}'
-=======
-// 导入通信框架
-import { setupIpc } from './ipc'
-import { ServiceManager } from './service/ServiceManager'
-import { SystemMonitorService } from './service/SystemMonitorService'
-import { HardwareInfoService } from './service/HardwareInfoService'
-import { NetworkService } from './service/NetworkService'
-
-// import './handler/DownloadHandler'
-// import './ipc/handlers/global-hanlder'
-// import './ipc/handler/test_handler'
-// import './TDO/TDOhandler'
-// import "./TDO/MainHandler"
-
->>>>>>> 942a7439
 
 // 设置日志文件路径
 electronLog.transports.file.fileName = 'main.log'
@@ -204,7 +206,6 @@
     }
   })
 
-<<<<<<< HEAD
   // ==================== 应用程序生命周期事件 ====================
 
   /**
@@ -213,9 +214,6 @@
    */
   app.whenReady().then(() => {
     // 设置应用程序用户模型 ID（Windows 任务栏分组）
-=======
-  app.whenReady().then(async () => {
->>>>>>> 942a7439
     electronApp.setAppUserModelId('com.electron')
 
     // 创建主窗口并保存引用
@@ -228,7 +226,6 @@
       }
     })
 
-<<<<<<< HEAD
     /**
      * 为所有浏览器窗口设置开发工具快捷键监听
      * 在开发模式下可以通过快捷键（如 F12）打开开发者工具
@@ -237,27 +234,23 @@
       // 监听窗口快捷键（如 F12 打开开发工具）
       optimizer.watchWindowShortcuts(window)
     })
-=======
-    // 初始化服务
-    await initializeServices()
-
-    // 设置IPC通信
-    setupIpc()
-
-    mainWindow = createWindow()
->>>>>>> 942a7439
 
     /**
      * macOS 特有的应用激活事件处理
      * 当点击 Dock 图标时，如果没有窗口则创建新窗口
      */
+
+    // 初始化服务
+   initializeServices()
+
+    // 设置IPC通信
+    setupIpc()
+
     app.on('activate', function () {
       if (BrowserWindow.getAllWindows().length === 0) createWindow()
     })
   })
 
-<<<<<<< HEAD
-=======
   app.on('window-all-closed', async () => {
     // 销毁所有服务
     const serviceManager = ServiceManager.getInstance()
@@ -300,6 +293,7 @@
 ipcMain.handle('app-quit', async () => {
   app.quit()
 })
->>>>>>> 942a7439
-
-}+
+ipcMain.handle('open-dev-tools', async () => {
+  mainWindow.webContents.openDevTools()
+})