--- conflicted
+++ resolved
@@ -2,17 +2,12 @@
  * @Author: Maybe 1913093102@qq.com
  * @Date: 2024-12-08 15:34:41
  * @LastEditors: Maybe 1913093102@qq.com
-<<<<<<< HEAD
  * @LastEditTime: 2025-08-24 14:11:09
-=======
- * @LastEditTime: 2025-07-24 12:18:00
->>>>>>> 942a7439
  * @FilePath: \EleTs\src\renderer\src\App.vue
  * @Description: 这是默认设置,请设置`customMade`, 打开koroFileHeader查看配置 进行设置: https://github.com/OBKoro1/koro1FileHeader/wiki/%E9%85%8D%E7%BD%AE
 -->
 
 <script setup>
-<<<<<<< HEAD
 import { RouterView } from 'vue-router'
 import WelcomeAnimation from './view/Components/Loader/WelcomeAnimation.vue';
 import CivitaiPage from './view/LoraPage/CivitaiPage.vue';
@@ -23,31 +18,18 @@
 const handleWelcomeComplete = () => {
   showWelcome.value = false
 }
+import SystemMonitorLayout from './view/SystemMonitor/SystemMonitorLayout.vue';
+
 </script>
 
 <template>
   <!-- 开发模式，窗口空白部分隐藏 -->
   <!-- <div class="AppAll flex scroll-hidden "> -->
   <!-- 调试模式，窗口背景铺满 -->
-  <div class="AppAll h-full w-full flex scroll-hidden bg-red-200">
-    <!-- <TestPage id="Index-win" class="h-full w-full overflow-hidden drag_able "></TestPage> -->
-    <!-- <WelcomeAnimation 
-      v-if="showWelcome" 
-      :onComplete="handleWelcomeComplete" 
-    /> -->
-    <!-- v-else -->
-    <CivitaiPage  class="h-full w-full flex "/>
+  <div class="AppAll h-full w-full flex scroll-hidden">
+    <!-- <SystemMonitorLayout id="Index-win" class="h-full w-full overflow-hidden drag_notable"></SystemMonitorLayout> -->
+    <SystemMonitorLayout id="Index-win" class="h-full w-full overflow-hidden drag_notable"></SystemMonitorLayout>
   </div>
-=======
-import SystemMonitorLayout from './view/SystemMonitor/SystemMonitorLayout.vue';
-</script>
-
-<template>
-    <div class="AppAll h-full w-full flex scroll-hidden">
-      <!-- <SystemMonitorLayout id="Index-win" class="h-full w-full overflow-hidden drag_notable"></SystemMonitorLayout> -->
-    <SystemMonitorLayout id="Index-win" class="h-full w-full overflow-hidden drag_notable"></SystemMonitorLayout>
-    </div>
->>>>>>> 942a7439
 </template>
 
 <style>
