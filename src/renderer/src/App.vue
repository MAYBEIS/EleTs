<!--
 * @Author: Maybe 1913093102@qq.com
 * @Date: 2024-12-08 15:34:41
 * @LastEditors: Maybe 1913093102@qq.com
 * @LastEditTime: 2025-09-02 12:49:36
 * @FilePath: \EleTs\src\renderer\src\App.vue
 * @Description: 这是默认设置,请设置`customMade`, 打开koroFileHeader查看配置 进行设置: https://github.com/OBKoro1/koro1FileHeader/wiki/%E9%85%8D%E7%BD%AE
 -->

<script setup>
import { ref, watch } from 'vue'
import { RouterView, useRouter, useRoute } from 'vue-router'
import { Layout, Menu, Button } from 'ant-design-vue'
import {
  HomeOutlined,
  SearchOutlined,
  PlayCircleOutlined,
  MenuUnfoldOutlined,
  MenuFoldOutlined
} from '@ant-design/icons-vue'
import PlayerControls from './components/PlayerControls.vue'

const { Header, Sider, Content } = Layout

const router = useRouter()
const route = useRoute()

const collapsed = ref(false)
const selectedKeys = ref(['home'])

// 监听路由变化，更新选中的菜单项
watch(
  () => route.name,
  (newName) => {
    if (newName) {
      selectedKeys.value = [newName.toString().toLowerCase()]
    }
  },
  { immediate: true }
)

// 菜单点击处理
const handleMenuClick = ({ key }) => {
  switch (key) {
    case 'home':
      router.push({ name: 'Home' })
      break
    case 'search':
      router.push({ name: 'Search' })
      break
    case 'library':
      router.push({ name: 'Library' })
      break
    case 'test':
      router.push({ name: 'Test' })
      break
    case 'music-test':
      router.push({ name: 'MusicTest' })
      break
  }
}
import SystemMonitorLayout from './view/SystemMonitor/SystemMonitorLayout.vue';

</script>

<template>
<<<<<<< HEAD
  <!-- 开发模式，窗口空白部分隐藏 -->
  <!-- <div class="AppAll flex scroll-hidden "> -->
  <!-- 调试模式，窗口背景铺满 -->
  <div class="AppAll h-full w-full flex scroll-hidden">
    <!-- <SystemMonitorLayout id="Index-win" class="h-full w-full overflow-hidden drag_notable"></SystemMonitorLayout> -->
    <SystemMonitorLayout id="Index-win" class="h-full w-full overflow-hidden drag_notable"></SystemMonitorLayout>
  </div>
=======
  <Layout class="app-layout">
    <Sider v-model:collapsed="collapsed" :trigger="null" collapsible>
      <div class="logo">
        <h2 v-if="!collapsed">音乐播放器</h2>
        <h2 v-else>🎵</h2>
      </div>
      <Menu
        v-model:selectedKeys="selectedKeys"
        theme="dark"
        mode="inline"
        @click="handleMenuClick"
      >
        <Menu.Item key="home">
          <HomeOutlined />
          <span>首页</span>
        </Menu.Item>
        <Menu.Item key="search">
          <SearchOutlined />
          <span>搜索</span>
        </Menu.Item>
        <Menu.Item key="library">
          <PlayCircleOutlined />
          <span>音乐库</span>
        </Menu.Item>
        <Menu.Item key="test">
                  <PlayCircleOutlined />
                  <span>测试播放器</span>
                </Menu.Item>
                <Menu.Item key="music-test">
                  <PlayCircleOutlined />
                  <span>音乐测试</span>
                </Menu.Item>
      </Menu>
    </Sider>
    
    <Layout>
      <Header class="header">
        <Button
          type="text"
          :icon="collapsed ? MenuUnfoldOutlined : MenuFoldOutlined"
          @click="() => (collapsed = !collapsed)"
        />
      </Header>
      
      <Content class="content">
        <RouterView />
      </Content>
      
      <PlayerControls />
    </Layout>
  </Layout>
>>>>>>> db4f9310
</template>

<style>
.app-layout {
  height: 100vh;
}

.logo {
  height: 32px;
  margin: 16px;
  color: white;
  text-align: center;
}

.header {
  background: #fff;
  padding: 0;
  display: flex;
  align-items: center;
}

.content {
  margin: 24px 16px;
  padding: 24px;
  background: #fff;
  min-height: 280px;
  overflow: auto;
}

/* 确保 html 和 body 全屏 */
html, body {
  margin: 0;
  padding: 0;
  height: 100%;
  width: 100%;
  overflow: hidden;
}

.scroll-hidden {
  -ms-overflow-style: none;  /* IE and Edge */
  scrollbar-width: none;  /* Firefox */
}
.scroll-hidden::-webkit-scrollbar {
  display: none;  /* Chrome, Safari, and Opera */
}
</style><|MERGE_RESOLUTION|>--- conflicted
+++ resolved
@@ -8,63 +8,21 @@
  -->
 
 <script setup>
-import { ref, watch } from 'vue'
-import { RouterView, useRouter, useRoute } from 'vue-router'
-import { Layout, Menu, Button } from 'ant-design-vue'
-import {
-  HomeOutlined,
-  SearchOutlined,
-  PlayCircleOutlined,
-  MenuUnfoldOutlined,
-  MenuFoldOutlined
-} from '@ant-design/icons-vue'
-import PlayerControls from './components/PlayerControls.vue'
+import { RouterView } from 'vue-router'
+import WelcomeAnimation from './view/Components/Loader/WelcomeAnimation.vue';
+import CivitaiPage from './view/LoraPage/CivitaiPage.vue';
 
-const { Header, Sider, Content } = Layout
 
-const router = useRouter()
-const route = useRoute()
+const showWelcome = ref(true)
 
-const collapsed = ref(false)
-const selectedKeys = ref(['home'])
-
-// 监听路由变化，更新选中的菜单项
-watch(
-  () => route.name,
-  (newName) => {
-    if (newName) {
-      selectedKeys.value = [newName.toString().toLowerCase()]
-    }
-  },
-  { immediate: true }
-)
-
-// 菜单点击处理
-const handleMenuClick = ({ key }) => {
-  switch (key) {
-    case 'home':
-      router.push({ name: 'Home' })
-      break
-    case 'search':
-      router.push({ name: 'Search' })
-      break
-    case 'library':
-      router.push({ name: 'Library' })
-      break
-    case 'test':
-      router.push({ name: 'Test' })
-      break
-    case 'music-test':
-      router.push({ name: 'MusicTest' })
-      break
-  }
+const handleWelcomeComplete = () => {
+  showWelcome.value = false
 }
 import SystemMonitorLayout from './view/SystemMonitor/SystemMonitorLayout.vue';
 
 </script>
 
 <template>
-<<<<<<< HEAD
   <!-- 开发模式，窗口空白部分隐藏 -->
   <!-- <div class="AppAll flex scroll-hidden "> -->
   <!-- 调试模式，窗口背景铺满 -->
@@ -72,59 +30,6 @@
     <!-- <SystemMonitorLayout id="Index-win" class="h-full w-full overflow-hidden drag_notable"></SystemMonitorLayout> -->
     <SystemMonitorLayout id="Index-win" class="h-full w-full overflow-hidden drag_notable"></SystemMonitorLayout>
   </div>
-=======
-  <Layout class="app-layout">
-    <Sider v-model:collapsed="collapsed" :trigger="null" collapsible>
-      <div class="logo">
-        <h2 v-if="!collapsed">音乐播放器</h2>
-        <h2 v-else>🎵</h2>
-      </div>
-      <Menu
-        v-model:selectedKeys="selectedKeys"
-        theme="dark"
-        mode="inline"
-        @click="handleMenuClick"
-      >
-        <Menu.Item key="home">
-          <HomeOutlined />
-          <span>首页</span>
-        </Menu.Item>
-        <Menu.Item key="search">
-          <SearchOutlined />
-          <span>搜索</span>
-        </Menu.Item>
-        <Menu.Item key="library">
-          <PlayCircleOutlined />
-          <span>音乐库</span>
-        </Menu.Item>
-        <Menu.Item key="test">
-                  <PlayCircleOutlined />
-                  <span>测试播放器</span>
-                </Menu.Item>
-                <Menu.Item key="music-test">
-                  <PlayCircleOutlined />
-                  <span>音乐测试</span>
-                </Menu.Item>
-      </Menu>
-    </Sider>
-    
-    <Layout>
-      <Header class="header">
-        <Button
-          type="text"
-          :icon="collapsed ? MenuUnfoldOutlined : MenuFoldOutlined"
-          @click="() => (collapsed = !collapsed)"
-        />
-      </Header>
-      
-      <Content class="content">
-        <RouterView />
-      </Content>
-      
-      <PlayerControls />
-    </Layout>
-  </Layout>
->>>>>>> db4f9310
 </template>
 
 <style>
